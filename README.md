
<a name="readme-top"></a>

<div align="center">
<img src="https://raw.githubusercontent.com/octotools/octotools/refs/heads/main/assets/octotools.svg" alt="OctoTools Logo" width="100">
</div>

# OctoTools: An Agentic Framework with Extensible Tools for Complex Reasoning

<!-- # <span style="color: #d41544">Octo</span><span style="color: #2176bc">Tools</span>: An Agentic Framework with Extendable Tools for Complex Reasoning -->

<!-- <div align="center">
<h1>
  <span style="display: inline-block;">
    <span style="color: #d41544">Octo</span><span style="color: #2176bc">Tools</span>: An Agentic Framework with Extendable Tools for Complex Reasoning
  </span>
</h1>
</div> -->

<!--- BADGES: START --->
[![GitHub license](https://img.shields.io/badge/License-MIT-green.svg?logo=github)](https://lbesson.mit-license.org/)
[![Arxiv](https://img.shields.io/badge/arXiv-2502.11271-B31B1B.svg?logo=arxiv)](https://arxiv.org/abs/2502.11271)
[![Huggingface Demo](https://img.shields.io/badge/Huggingface-Demo-FFD21E.svg?logo=huggingface)](https://huggingface.co/spaces/OctoTools/octotools)
[![YouTube](https://img.shields.io/badge/YouTube-Tutorial-FF0000?logo=youtube)](https://www.youtube.com/watch?v=4828sGfx7dk)
[![Tool Cards](https://img.shields.io/badge/Tool_Cards-OctoTools-2176BC?logo=octopusdeploy)](https://octotools.github.io/#tool-cards)
[![Visualization](https://img.shields.io/badge/Visualization-OctoTools-D41544?logo=octopusdeploy)](https://octotools.github.io/#visualization)
[![Coverage](https://img.shields.io/badge/Coverage-OctoTools-2176BC.svg?logo=x)](https://x.com/lupantech/status/1892260474320015861)
[![Discord](https://img.shields.io/badge/Discord-OctoTools-D41544?logo=discord)](https://discord.gg/F4x9m7Cf)

<!--- BADGES: END --->


## Updates


### News

- **TBD**: We're excited to collaborate with the community to expand OctoTools to more tools, domains, and beyond! Join our [Discord](https://discord.gg/JQjpHDSM) to get started!
- **2025-04-17** 🚀: Support for a broader range of LLM engines is available now! See the full list of supported LLM engines [here](https://github.com/octotools/octotools?tab=readme-ov-file#supported-llm-engines).
- **2025-03-08** 📺: Thrilled to have OctoTools featured in a tutorial by [Discover AI](https://www.youtube.com/@code4AI) at YouTube! Watch the engaging video [here](https://www.youtube.com/watch?v=4828sGfx7dk).
- **2025-02-16** 📄: Our paper is now available as a preprint on ArXiv! Read it [here](https://arxiv.org/abs/2502.11271)!


### TODO

Stay tuned, we're working on the following:

- [X] Add support for Anthropic LLM
- [X] Add support for Together AI LLM
- [X] Add support for DeepSeek LLM
- [X] Add support for Gemini LLM
- [X] Add support for Grok LLM
- [ ] Add support for vLLM LLM
- [ ] Release Python package on PyPI (coming soon!)


## Get Started


### YouTube Tutorial

Excited to have a tutorial video for OctoTools covered by [Discover AI](https://www.youtube.com/@code4AI) at YouTube!

<div align="center">
  <a href="https://www.youtube.com/watch?v=4828sGfx7dk">
    <img src="https://img.youtube.com/vi/4828sGfx7dk/maxresdefault.jpg" alt="OctoTools Tutorial" width="100%">
  </a>
</div>


### Introduction

We introduce **OctoTools**, a training-free, user-friendly, and easily extensible open-source agentic framework designed to tackle complex reasoning across diverse domains. **OctoTools** introduces standardized **tool cards** to encapsulate tool functionality, a **planner** for both high-level and low-level planning, and an **executor** to carry out tool usage. 

**Tool cards** define tool-usage metadata and encapsulate heterogeneous tools, enabling training-free integration of new tools without additional training or framework refinement. (2) The **planner** governs both high-level and low-level planning to address the global objective and refine actions step by step. (3) The **executor** instantiates tool calls by generating executable commands and save structured results in the context. The final answer is summarized from the full trajectory in the context. Furthermore, the *task-specific toolset optimization algorithm* learns a beneficial subset of tools for downstream tasks.

![framework_overall](https://raw.githubusercontent.com/octotools/octotools/refs/heads/main/assets/models/framework_overall.png)
![framework_example](https://raw.githubusercontent.com/octotools/octotools/refs/heads/main/assets/models/framework_example.png)

We validate **OctoTools**’ generality across 16 diverse tasks (including MathVista, MMLU-Pro, MedQA, and GAIA-Text), achieving substantial average accuracy gains of 9.3% over GPT-4o. Furthermore, **OctoTools** also outperforms AutoGen, GPT-Functions and LangChain by up to 10.6% when given the same set of tools.

<p align="center">  
    <img src="https://raw.githubusercontent.com/octotools/octotools/refs/heads/main/assets/result/main_scores_bar_chart.png" width="50%">
    <!-- Text. -->
</p>


### Supported LLM Engines

We support a broad range of LLM engines, including GPT-4o, Claude 3.5 Sonnet, Gemini 1.5 Pro, and more.

| Model Family | Engines (Multi-modal) | Engines (Text-Only) | Official Model List |
|--------------|-------------------|--------------------| -------------------- |
| OpenAI | `gpt-4-turbo`, `gpt-4o`, `gpt-4o-mini`,  `gpt-4.1`,  `gpt-4.1-mini`, `gpt-4.1-nano`, `o1`, `o3`, `o1-pro`, `o4-mini` | `gpt-3.5-turbo`, `gpt-4`, `o1-mini`, `o3-mini` | [OpenAI Models](https://platform.openai.com/docs/models) |
| Anthropic | `claude-3-haiku-20240307`, `claude-3-sonnet-20240229`, `claude-3-opus-20240229`, `claude-3-5-sonnet-20240620`, `claude-3-5-sonnet-20241022`, `claude-3-5-haiku-20241022`, `claude-3-7-sonnet-20250219` | | [Anthropic Models](https://docs.anthropic.com/en/docs/about-claude/models/all-models) |
| TogetherAI | Most multi-modal models, including `meta-llama/Llama-4-Scout-17B-16E-Instruct`, `Qwen/QwQ-32B`, `Qwen/Qwen2-VL-72B-Instruct` | Most text-only models, including `meta-llama/Llama-3-70b-chat-hf`, `Qwen/Qwen2-72B-Instruct` | [TogetherAI Models](https://api.together.ai/models) |
| DeepSeek |  | `deepseek-chat`, `deepseek-reasoner` | [DeepSeek Models](https://api-docs.deepseek.com/quick_start/pricing) |
| Gemini | `gemini-1.5-pro`, `gemini-1.5-flash-8b`, `gemini-1.5-flash`, `gemini-2.0-flash-lite`, `gemini-2.0-flash`, `gemini-2.5-pro-preview-03-25` |  |  [Gemini Models](https://ai.google.dev/gemini-api/docs/models) |
| Grok | `grok-2-vision-1212`, `grok-2-vision`, `grok-2-vision-latest` | `grok-3-mini-fast-beta`, `grok-3-mini-fast`, `grok-3-mini-fast-latest`, `grok-3-mini-beta`, `grok-3-mini`, `grok-3-mini-latest`, `grok-3-fast-beta`, `grok-3-fast`, `grok-3-fast-latest`, `grok-3-beta`, `grok-3`, `grok-3-latest` | [Grok Models](https://docs.x.ai/docs/models#models-and-pricing) |
| vllm | Models such as ``  | Models such as `Qwen/Qwen2.5-1.5B-Instruct` | [vllm Models](https://docs.vllm.ai/en/latest/models/supported_models.html) |

> Note: If you are using TogetherAI models, please ensure have the prefix 'together-' in the model string, for example, `together-meta-llama/Llama-4-Scout-17B-16E-Instruct`. If you are using VLLM models, please ensure have the prefix 'vllm-' in the model string, for example, `vllm-meta-llama/Llama-4-Scout-17B-16E-Instruct`. For other custom engines, you can edit the [factory.py](https://github.com/OctoTools/OctoTools/blob/main/octotools/engine/factory.py) file and add its interface file to add support for your engine. Your pull request will be warmly welcomed!

## Installation

Currently, there are two ways to install OctoTools. For most use cases, standard installation would suffice. However, to replicate the [benchmarks](https://github.com/octotools/octotools/tree/main/tasks) mentioned in the original paper and to make your own edits to the code, you would need to several bash scripts from Github. An editable installation is recommended.

<<<<<<< HEAD
```sh
conda env create -f conda.yaml
```llist
=======
### 1. Standard Installation
>>>>>>> f86fca31

Create a conda environment and install the dependencies:

```sh
<<<<<<< HEAD
source activate octotools
pip install -e .
=======
conda create -n octotools python=3.10
conda activate octotools
pip install octotoolkit
>>>>>>> f86fca31
```

Make `.env` file, and set `OPENAI_API_KEY`, `GOOGLE_API_KEY`, `GOOGLE_CX`, etc. For example:

```sh
# The content of the .env file

# Used for LLM-powered modules and tools
OPENAI_API_KEY=<your-api-key-here> # If you want to use OpenAI LLM
ANTHROPIC_API_KEY=<your-api-key-here> # If you want to use Anthropic LLM
TOGETHER_API_KEY=<your-api-key-here> # If you want to use TogetherAI LLM
DEEPSEEK_API_KEY=<your-api-key-here> # If you want to use DeepSeek LLM
GOOGLE_API_KEY=<your-api-key-here> # If you want to use Gemini LLM
XAI_API_KEY=<your-api-key-here> # If you want to use Grok LLM

# Used for the Google Search tool
GOOGLE_API_KEY=<your-api-key-here>
GOOGLE_CX=<your-cx-here>

# Used for the Advanced Object Detector tool (Optional)
DINO_KEY=<your-dino-key-here>
```

Obtain a Google API Key and Google CX according to the [Google Custom Search API](https://developers.google.com/custom-search/v1/overview) documation.


### 2. Editable Installation 

Start with a fresh new environment:
```sh
conda create -n octotools python=3.10
conda activate octotools
```

Clone the [github repo](https://github.com/octotools/octotools):
```sh
git clone https://github.com/octotools/octotools.git
```

In the root directory (the directory that contains ``pyproject.toml``), run the following command:
```sh
pip install -e .
```

(Optional) Install `parallel` for running benchmark experiments in parallel:

```sh
sudo apt-get update
sudo apt-get install parallel
```

## Test the Default Solver

In a brand new folder, paste the following code:
```py
from octotools.solver import construct_solver

# remember to put your API keys in .env
import dotenv
dotenv.load_dotenv()

llm_engine_name = "gpt-4o"
solver = construct_solver(llm_engine_name=llm_engine_name)

print(solver.solve("What is the capital of France?"))
# similarly, you could pass in a photo
# print(solver.solve("What is the name of this item in French?", image_path="<PATH_TO_IMG>"))
```
You should be able to see the output at the end, along with all the intermediate content.

A more detailed jupyter notebook tutorial on the pipeline is coming soon. Stay tuned!


## Test Tools in the Toolbox (Need Test Scripts from Github)

Using `Python_Code_Generator_Tool` as an example, test the availability of the tool by running the following:

```sh
cd src/octotools/tools/python_code_generator
python tool.py
```

Expected output:

```
Execution Result: {'printed_output': 'The sum of all the numbers in the list is: 15', 'variables': {'numbers': [1, 2, 3, 4, 5], 'total_sum': 15}}
```

You can also test all tools available in the toolbox by running the following:

```sh
cd src/octotools/tools
source test_all_tools.sh
```

Expected testing log:

```
Testing advanced_object_detector...
✅ advanced_object_detector passed

Testing arxiv_paper_searcher...
✅ arxiv_paper_searcher passed

...

Testing wikipedia_knowledge_searcher...
✅ wikipedia_knowledge_searcher passed

Done testing all tools
Failed: 0
```

## Run Inference on Benchmarks (Need Bash Scripts from Github)

Using [CLEVR-Math](https://huggingface.co/datasets/dali-does/clevr-math) as an example, run inference on a benchmark by:

```sh
cd src/octotools/tasks

# Run inference from clevr-math using GPT-4 only
source clevr-math/run_gpt4o.sh

# Run inference from clevr-math using the base tool
source clevr-math/run_octotool_base.sh

# Run inference from clevr-math using Octotools with an optimized toolset
source clevr-math/run_octotools.sh
```

More benchmarks are available in the [tasks](https://octotools.github.io/#tasks).


## Experiments


### Main results

To demonstrate the generality of our **OctoTools** framework, we conduct comprehensive evaluations on 16 diverse benchmarks spanning two modalities, five domains, and four reasoning types. These benchmarks encompass a wide range of complex reasoning tasks, including visual understanding, numerical calculation, knowledge retrieval, and multi-step reasoning.


<p align="center">
    <img src="https://raw.githubusercontent.com/octotools/octotools/refs/heads/main/assets/result/result_table_1.png" width="100%">
    <!-- Text. -->
</p>


More results are available in the [paper](https://arxiv.org/pdf/2502.11271) or at the [project page](https://octotools.github.io/).


### In-depth analysis

We provide a set of in-depth analyses to help you understand the framework. For instance, we visualize the tool usage of **OctoTools** and its baselines  from 16 tasks. It turns out that **OctoTools** takes advantage of different external tools to address task-specific challenges. Explore more findings at our [paper](https://arxiv.org/pdf/2502.11271) or the [project page](https://octotools.github.io/#analysis).

<a align="center">
    <img src="https://raw.githubusercontent.com/octotools/octotools/refs/heads/main/assets/result/tool_usage_ours_baselines.png" width="100%">
    <!-- Text. -->
</a>

### Example visualizations

We provide a set of example visualizations to help you understand the framework. Explore them at the [project page](https://octotools.github.io/#visualization).

<p align="center">  
    <a href="https://octotools.github.io/#visualization">
        <img src="https://raw.githubusercontent.com/octotools/octotools/refs/heads/main/assets/result/example_visualization.png" width="80%">
    </a>
</p>


## Customize OctoTools

The design of each tool card is modular relative to the **OctoTools** framework, enabling users to integrate diverse tools without modifying the underlying framework or agent logic. New tool cards can be added, replaced, or updated with minimal effort, making **OctoTools** robust and extensible as tasks grow in complexity.

<p align="center">
    <a href="https://octotools.github.io/#tool_cards">
        <img src="https://raw.githubusercontent.com/octotools/octotools/refs/heads/main/assets/models/tool_cards.png" width="100%">
    </a>
</p>

To customize **OctoTools** for your own tasks:

1. **Add a new tool card**: Implement your tool following the structure in [existing tools](https://github.com/OctoTools/OctoTools/tree/main/octotools/tools).

2. **Replace or update existing tools**: You can replace or update tools in the toolbox. For example, we provide the [`Object_Detector_Tool`](https://github.com/OctoTools/OctoTools/blob/main/octotools/tools/object_detector/tool.py) to detect objects in images using an open-source model. We also provide an alternative tool called the [`Advanced_Object_Detector_Tool`](https://github.com/OctoTools/OctoTools/blob/main/octotools/tools/advanced_object_detector/tool.py) to detect objects in images using API calls.

3. **Enable tools for your tasks**: You can enable the whole toolset or a subset of tools for your own tasks by setting the `enabled_tools` argument in [tasks/solve.py](https://github.com/OctoTools/OctoTools/blob/main/octotools/tasks/solve.py).


## Resources

### Inspiration

This project draws inspiration from several remarkable projects:

- 📕 [Chameleon](https://github.com/lupantech/chameleon-llm) – Chameleon is an early attempt that augments LLMs with tools, which is a major source of inspiration. A journey of a thousand miles begins with a single step.
- 📘 [TextGrad](https://github.com/mert-y/textgrad) – We admire and appreciate TextGrad for its innovative and elegant framework design.
- 📗 [AutoGen](https://github.com/microsoft/autogen) – A trending project that excels in building agentic systems.
- 📙 [LangChain](https://github.com/langchain-ai/langchain) – A powerful framework for constructing agentic systems, known for its rich functionalities.


### Citation
```bibtex
@article{lu2025octotools,
    title={OctoTools: An Agentic Framework with Extensible Tools for Complex Reasoning},
    author={Lu, Pan and Chen, Bowen and Liu, Sheng and Thapa, Rahul and Boen, Joseph and Zou, James},
    journal = {arXiv preprint arXiv:2502.11271},
    year={2025}
}
```

### Our Team
<table>
	<tbody>
		<tr>
            <td align="center">
                <a href="https://lupantech.github.io/">
                    <img src="https://avatars.githubusercontent.com/u/17663606?v=4" width="100;" alt="lupantech"/>
                    <br />
                    <sub><b>Pan Lu</b></sub>
                </a>
            </td>
            <td align="center">
                <a href="https://bowen118.github.io/">
                    <img src="https://bowen118.github.io/assets/img/prof_pic.jpg" width="100;" alt="bowen118"/>
                    <br />
                    <sub><b>Bowen Chen</b></sub>
                </a>
            </td>
            <td align="center">
                <a href="https://shengliu66.github.io/">
                    <img src="https://shengliu66.github.io/profile.jpg" width="100;" alt="shengliu66"/>
                    <br />
                    <sub><b>Sheng Liu</b></sub>
                </a>
            </td>
            <td align="center">
                <a href="https://rthapa84.github.io/">
                    <img src="https://media.licdn.com/dms/image/v2/D5603AQFc9Bdg5VEPxQ/profile-displayphoto-shrink_400_400/profile-displayphoto-shrink_400_400/0/1683671172066?e=1744848000&v=beta&t=c8FL4wKP0ynJIcB4foStA4G3C4ffkakw9Nm4G8f7-ps" height="100;" alt="rthapa84"/>
                    <br />
                    <sub><b>Rahul Thapa</b></sub>
                </a>
            </td>
            <td align="center">
                <a href="https://dbds.stanford.edu/people/joseph-boen/">
                    <img src="https://dbds.stanford.edu/wp-content/uploads/2023/08/joseph-boen.jpg)" width="100;" alt="josephboen"/>
                    <br />
                    <sub><b>Joseph Boen</b></sub>
                </a>
            </td>
            <td align="center">
                <a href="https://www.james-zou.com/">
                    <img src="https://static.wixstatic.com/media/0f3e8f_cfa7e327b97745ddb8c4a66454b5eb3e~mv2.jpg/v1/fill/w_318,h_446,al_c,q_80,usm_0.66_1.00_0.01,enc_avif,quality_auto/46824428A5822_ForWeb.jpg" height="100;" alt="jameszou"/>
                    <br />
                    <sub><b>James Zou</b></sub>
                </a>
            </td>
		</tr>
	<tbody>
</table>



### Contributors

We are trully looking forward to the open-source contributions to OctoTools! If you are interested in contributing, collaborating, or reporting issues, don't hesitate to contact us!

We are also looking forward to your feedback and suggestions!

<p align="right" style="font-size: 14px; color: #2176bc; margin-top: 20px;">
  <a href="#readme-top" style="text-decoration: none; color: blue; font-weight: bold;">
    ↑ Back to Top ↑
  </a>
</p>


### Star History

[![Star History Chart](https://api.star-history.com/svg?repos=octotools/octotools&type=Date)](https://www.star-history.com/#octotools/octotools&Date)<|MERGE_RESOLUTION|>--- conflicted
+++ resolved
@@ -105,25 +105,14 @@
 
 Currently, there are two ways to install OctoTools. For most use cases, standard installation would suffice. However, to replicate the [benchmarks](https://github.com/octotools/octotools/tree/main/tasks) mentioned in the original paper and to make your own edits to the code, you would need to several bash scripts from Github. An editable installation is recommended.
 
-<<<<<<< HEAD
-```sh
-conda env create -f conda.yaml
-```llist
-=======
 ### 1. Standard Installation
->>>>>>> f86fca31
 
 Create a conda environment and install the dependencies:
 
 ```sh
-<<<<<<< HEAD
-source activate octotools
-pip install -e .
-=======
 conda create -n octotools python=3.10
 conda activate octotools
 pip install octotoolkit
->>>>>>> f86fca31
 ```
 
 Make `.env` file, and set `OPENAI_API_KEY`, `GOOGLE_API_KEY`, `GOOGLE_CX`, etc. For example:
